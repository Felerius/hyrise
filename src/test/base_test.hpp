--- conflicted
+++ resolved
@@ -13,7 +13,6 @@
 using Matrix = std::vector<std::vector<AllTypeVariant>>;
 
 class BaseTest : public ::testing::Test {
-<<<<<<< HEAD
   using Matrix = std::vector<std::vector<AllTypeVariant>>;
 
   // helper functions for _table_equal
@@ -23,15 +22,6 @@
   // helper function for load_table
   template <typename T>
   static std::vector<T> _split(const std::string &str, char delimiter);
-=======
-  // helper functions for _table_equal
-  static Matrix _table_to_matrix(const Table &t);
-  static void _print_matrix(const std::vector<std::vector<AllTypeVariant>> &m);
-
-  // helper function for load_table
-  template <typename T>
-  static std::vector<T> _split(std::string str, char delimiter);
->>>>>>> c205ace0
 
   // compares two tables with regard to the schema and content
   // but ignores the internal representation (chunk size, column type)
@@ -39,7 +29,6 @@
 
  protected:
   // creates a opossum table based from a file
-<<<<<<< HEAD
   static std::shared_ptr<Table> load_table(const std::string &file_name, size_t chunk_size);
   static void EXPECT_TABLE_EQ(const Table &tleft, const Table &tright, bool order_sensitive = false);
   static void ASSERT_TABLE_EQ(const Table &tleft, const Table &tright, bool order_sensitive = false);
@@ -49,12 +38,6 @@
   static void ASSERT_TABLE_EQ(std::shared_ptr<const Table> tleft, std::shared_ptr<const Table> tright,
                               bool order_sensitive = false);
 
-=======
-  static std::shared_ptr<Table> load_table(std::string file_name, size_t chunk_size);
-  static void EXPECT_TABLE_EQ(const Table &tleft, const Table &tright, bool order_sensitive = false);
-  static void ASSERT_TABLE_EQ(const Table &tleft, const Table &tright, bool order_sensitive = false);
-
->>>>>>> c205ace0
  public:
   virtual ~BaseTest();
 };
