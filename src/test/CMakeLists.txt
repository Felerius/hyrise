set(
    SHARED_SOURCES
    base_test.hpp
    testing_assert.cpp
    testing_assert.hpp
    sql/sqlite_testrunner/sqlite_testrunner.cpp
    sql/sqlite_testrunner/sqlite_testrunner.hpp
)

set(
    HYRISE_UNIT_TEST_SOURCES
    ${SHARED_SOURCES}
    cache/cache_test.cpp
    concurrency/commit_context_test.cpp
    concurrency/transaction_context_test.cpp
    cost_model/cost_estimator_test.cpp
    expression/expression_evaluator_to_pos_list_test.cpp
    expression/expression_evaluator_to_values_test.cpp
    expression/expression_result_test.cpp
    expression/expression_test.cpp
    expression/expression_utils_test.cpp
    expression/like_matcher_test.cpp
    expression/lqp_subquery_expression_test.cpp
    expression/pqp_subquery_expression_test.cpp
    gtest_case_template.cpp
    gtest_main.cpp
    import_export/csv_meta_test.cpp
    lib/all_parameter_variant_test.cpp
    lib/all_type_variant_test.cpp
    lib/import_export/csv_parser_test.cpp
    lib/fixed_string_test.cpp
    lib/null_value_test.cpp
    lib/utils/load_table_test.cpp
    logical_query_plan/aggregate_node_test.cpp
    logical_query_plan/alias_node_test.cpp
    logical_query_plan/create_view_node_test.cpp
    logical_query_plan/create_prepared_plan_node_test.cpp
    logical_query_plan/create_table_node_test.cpp
    logical_query_plan/delete_node_test.cpp
    logical_query_plan/drop_table_node_test.cpp
    logical_query_plan/drop_view_node_test.cpp
    logical_query_plan/dummy_table_node_test.cpp
    logical_query_plan/insert_node_test.cpp
    logical_query_plan/join_node_test.cpp
    logical_query_plan/limit_node_test.cpp
    logical_query_plan/logical_query_plan_test.cpp
    logical_query_plan/lqp_find_subplan_mismatch_test.cpp
    logical_query_plan/lqp_utils_test.cpp
    logical_query_plan/mock_node_test.cpp
    logical_query_plan/predicate_node_test.cpp
    logical_query_plan/projection_node_test.cpp
    logical_query_plan/show_columns_node_test.cpp
    logical_query_plan/show_tables_node_test.cpp
    logical_query_plan/sort_node_test.cpp
    logical_query_plan/stored_table_node_test.cpp
    logical_query_plan/union_node_test.cpp
    logical_query_plan/update_node_test.cpp
    logical_query_plan/validate_node_test.cpp
    operators/aggregate_test.cpp
    operators/alias_operator_test.cpp
    operators/delete_test.cpp
    operators/difference_test.cpp
    operators/export_binary_test.cpp
    operators/export_csv_test.cpp
    operators/get_table_test.cpp
    operators/import_binary_test.cpp
    operators/import_csv_test.cpp
    operators/index_scan_test.cpp
    operators/insert_test.cpp
    operators/join_equi_test.cpp
    operators/join_full_test.cpp
    operators/join_hash_test.cpp
    operators/join_hash_types_test.cpp
    operators/join_hash_steps_test.cpp
    operators/join_hash_traits_test.cpp
    operators/join_index_test.cpp
    operators/join_null_test.cpp
    operators/join_semi_anti_test.cpp
    operators/join_test.hpp
    operators/limit_test.cpp
    operators/maintenance/create_view_test.cpp
    operators/maintenance/create_prepared_plan_test.cpp
    operators/maintenance/create_table_test.cpp
    operators/maintenance/drop_view_test.cpp
    operators/maintenance/drop_table_test.cpp
    operators/maintenance/show_columns_test.cpp
    operators/maintenance/show_tables_test.cpp
    operators/operator_deep_copy_test.cpp
    operators/operator_join_predicate_test.cpp
    operators/operator_scan_predicate_test.cpp
    operators/print_test.cpp
    operators/product_test.cpp
    operators/projection_test.cpp
    operators/sort_test.cpp
    operators/table_scan_between_test.cpp
    operators/table_scan_string_test.cpp
    operators/table_scan_test.cpp
    operators/typed_operator_base_test.hpp
    operators/union_all_test.cpp
    operators/union_positions_test.cpp
    operators/update_test.cpp
    operators/validate_test.cpp
    operators/validate_visibility_test.cpp
    optimizer/dp_ccp_test.cpp
    optimizer/greedy_operator_ordering_test.cpp
    optimizer/enumerate_ccp_test.cpp
    optimizer/join_graph_builder_test.cpp
    optimizer/join_graph_test.cpp
    logical_query_plan/lqp_translator_test.cpp
    optimizer/optimizer_test.cpp
    optimizer/strategy/chunk_pruning_test.cpp
    optimizer/strategy/column_pruning_rule_test.cpp
<<<<<<< HEAD
    optimizer/strategy/constant_calculation_rule_test.cpp
=======
    optimizer/strategy/exists_reformulation_rule_test.cpp
>>>>>>> eecc9bd4
    optimizer/strategy/index_scan_rule_test.cpp
    optimizer/strategy/insert_limit_in_exists_test.cpp
    optimizer/strategy/join_ordering_rule_test.cpp
    optimizer/strategy/expression_reduction_rule_test.cpp
    optimizer/strategy/predicate_placement_rule_test.cpp
    optimizer/strategy/predicate_split_up_rule_test.cpp
    optimizer/strategy/strategy_base_test.cpp
    optimizer/strategy/predicate_reordering_test.cpp
    optimizer/strategy/strategy_base_test.hpp
    optimizer/strategy/subquery_to_join_reformulation_rule_test.cpp
    scheduler/scheduler_test.cpp
    server/mock_connection.hpp
    server/mock_task_runner.hpp
    server/postgres_wire_handler_test.cpp
    server/server_session_test.cpp
    sql/sql_identifier_resolver_test.cpp
    sql/sql_pipeline_statement_test.cpp
    sql/sql_pipeline_test.cpp
    sql/query_plan_cache_test.cpp
    sql/sql_translator_test.cpp
    sql/sqlite_testrunner/sqlite_testrunner_unencoded.cpp
    sql/sqlite_testrunner/sqlite_wrapper_test.cpp
    statistics/chunk_statistics/histograms/abstract_histogram_test.cpp
    statistics/chunk_statistics/histograms/equal_distinct_count_histogram_test.cpp
    statistics/chunk_statistics/histograms/equal_height_histogram_test.cpp
    statistics/chunk_statistics/histograms/equal_width_histogram_test.cpp
    statistics/chunk_statistics/histograms/histogram_utils_test.cpp
    statistics/chunk_statistics/min_max_filter_test.cpp
    statistics/chunk_statistics/counting_quotient_filter_test.cpp
    statistics/chunk_statistics/range_filter_test.cpp
    statistics/column_statistics_test.cpp
    statistics/generate_table_statistics_test.cpp
    statistics/statistics_import_export_test.cpp
    statistics/statistics_test_utils.hpp
    statistics/table_statistics_join_test.cpp
    statistics/table_statistics_test.cpp
    storage/adaptive_radix_tree_index_test.cpp
    storage/any_segment_iterable_test.cpp
    storage/btree_index_test.cpp
    storage/chunk_encoder_test.cpp
    storage/chunk_test.cpp
    storage/composite_group_key_index_test.cpp
    storage/compressed_vector_test.cpp
    storage/dictionary_segment_test.cpp
    storage/encoded_segment_test.cpp
    storage/encoding_test.hpp
    storage/fixed_string_dictionary_segment_test.cpp
    storage/fixed_string_vector_test.cpp
    storage/group_key_index_test.cpp
    storage/iterables_test.cpp
    storage/materialize_test.cpp
    storage/multi_segment_index_test.cpp
    storage/numa_placement_test.cpp
    storage/prepared_plan_test.cpp
    storage/reference_segment_test.cpp
    storage/segment_accessor_test.cpp
    storage/simd_bp128_test.cpp
    storage/single_segment_index_test.cpp
    storage/storage_manager_test.cpp
    storage/table_test.cpp
    storage/value_segment_test.cpp
    storage/variable_length_key_base_test.cpp
    storage/variable_length_key_store_test.cpp
    storage/variable_length_key_test.cpp
    tasks/chunk_compression_task_test.cpp
    tasks/load_server_file_task_test.cpp
    tasks/operator_task_test.cpp
    testing_assert.cpp
    testing_assert.hpp
    utils/format_bytes_test.cpp
    utils/format_duration_test.cpp
    utils/numa_memory_resource_test.cpp
    utils/plugin_manager_test.cpp
    utils/plugin_test_utils.cpp
    utils/plugin_test_utils.hpp
    utils/singleton_test.cpp
    utils/string_utils_test.cpp
)

set (
    SYSTEM_TEST_SOURCES
    ${SHARED_SOURCES}
    server/server_test_runner.cpp
    sql/sqlite_testrunner/sqlite_testrunner_encodings.cpp
    tpc/tpch_test.cpp
    tpc/tpch_db_generator_test.cpp
    gtest_main.cpp
)

if (${ENABLE_JIT_SUPPORT})
    # Some of the JIT test cases require pre-compiled LLVM bitcode.
    # To ensure this bitcode is always up-to-date and works across operating systems, the bitcode is automatically
    # compiled along with the hyriseTest binary (see cmake/EmbedLLVM.cmake for details of this process).
    # The C++ input files for the bitcode generation are located in
    # src/test/operators/jit_operator/specialization/modules/.
    # Each line below starting with "embed_llvm(" embeds on of these test files and exposes it as a different symbol
    # name. Each test case can the access the required bitcode using this symbol.
    include(${CMAKE_SOURCE_DIR}/cmake/EmbedLLVM.cmake)
    embed_llvm(
        JIT_CODE_SPECIALIZER_TEST_MODULE
        jit_code_specializer_test_module
        operators/jit_operator/specialization/modules/jit_code_specializer_test_module.cpp
    )
    embed_llvm(
        JIT_COMPILER_TEST_MODULE
        jit_compiler_test_module
        operators/jit_operator/specialization/modules/jit_compiler_test_module.cpp
    )
    embed_llvm(
        JIT_REPOSITORY_TEST_MODULE
        jit_repository_test_module
        operators/jit_operator/specialization/modules/jit_repository_test_module.cpp
    )
    embed_llvm(
        RESOLVE_CONDITION_TEST_MODULE
        resolve_condition_test_module
        operators/jit_operator/specialization/modules/resolve_condition_test_module.cpp
    )

    # Prevent clang from complaining about unused defines when compiling the assembly file
    set_property(
        SOURCE
        ${JIT_CODE_SPECIALIZER_TEST_MODULE}
        ${JIT_COMPILER_TEST_MODULE}
        ${JIT_REPOSITORY_TEST_MODULE}
        ${RESOLVE_CONDITION_TEST_MODULE}
        PROPERTY COMPILE_FLAGS -Qunused-arguments
    )

    set(HYRISE_UNIT_TEST_SOURCES
        ${HYRISE_UNIT_TEST_SOURCES}
        ${JIT_CODE_SPECIALIZER_TEST_MODULE}
        ${JIT_COMPILER_TEST_MODULE}
        ${JIT_REPOSITORY_TEST_MODULE}
        ${RESOLVE_CONDITION_TEST_MODULE}
        operators/jit_operator_wrapper_test.cpp
        logical_query_plan/jit_aware_lqp_translator_test.cpp
        operators/jit_operator/jit_hashmap_value_test.cpp
        operators/jit_operator/jit_operations_test.cpp
        operators/jit_operator/jit_tuple_value_test.cpp
        operators/jit_operator/jit_variant_vector_test.cpp
        operators/jit_operator/operators/jit_aggregate_test.cpp
        operators/jit_operator/operators/jit_compute_test.cpp
        operators/jit_operator/operators/jit_expression_test.cpp
        operators/jit_operator/operators/jit_filter_test.cpp
        operators/jit_operator/operators/jit_limit_test.cpp
        operators/jit_operator/operators/jit_read_write_tuple_test.cpp
        operators/jit_operator/operators/jit_validate_test.cpp
        operators/jit_operator/operators/jit_write_reference_test.cpp
        operators/jit_operator/specialization/get_runtime_pointer_for_value_test.cpp
        operators/jit_operator/specialization/jit_code_specializer_test.cpp
        operators/jit_operator/specialization/jit_compiler_test.cpp
        operators/jit_operator/specialization/jit_repository_test.cpp
        operators/jit_operator/specialization/jit_runtime_pointer_test.cpp
        operators/jit_operator/specialization/resolve_condition_test.cpp
        operators/jit_operator/specialization/modules/jit_code_specializer_test_module.cpp
        operators/jit_operator/specialization/modules/jit_code_specializer_test_module.hpp
        tasks/load_server_file_task_test.cpp)

    set(SYSTEM_TEST_SOURCES
        ${SYSTEM_TEST_SOURCES}
        sql/sqlite_testrunner/sqlite_testrunner_jit.cpp
    )
endif()

# Both hyriseTest and hyriseSystemTest link against these
set(
    LIBRARIES
    gtest
    gmock
    sqlite3
    ${FILESYSTEM_LIBRARY}
)

# This warning does not play well with SCOPED_TRACE
add_compile_options(-Wno-used-but-marked-unused)

# We define TEST_PLUGIN_DIR to always load plugins from the correct directory for testing purposes
add_definitions(-DTEST_PLUGIN_DIR="${CMAKE_BINARY_DIR}/lib/")

# Build special sanitizer version of googletest
include_directories(../../third_party/googletest/googletest/)

include_directories(${CMAKE_CURRENT_SOURCE_DIR})

# Configure hyriseTest
add_executable(hyriseTest ${HYRISE_UNIT_TEST_SOURCES})
add_dependencies(hyriseTest TestPlugin TestNonInstantiablePlugin)
target_link_libraries(hyriseTest hyrise ${LIBRARIES})

# Configure hyriseSystemTest
add_executable(hyriseSystemTest ${SYSTEM_TEST_SOURCES})
target_link_libraries(hyriseSystemTest hyrise hyriseBenchmarkLib ${LIBRARIES})
target_link_libraries_system(hyriseSystemTest pqxx)
target_compile_options(hyriseSystemTest PRIVATE -DPQXX_HIDE_EXP_OPTIONAL)<|MERGE_RESOLUTION|>--- conflicted
+++ resolved
@@ -110,11 +110,6 @@
     optimizer/optimizer_test.cpp
     optimizer/strategy/chunk_pruning_test.cpp
     optimizer/strategy/column_pruning_rule_test.cpp
-<<<<<<< HEAD
-    optimizer/strategy/constant_calculation_rule_test.cpp
-=======
-    optimizer/strategy/exists_reformulation_rule_test.cpp
->>>>>>> eecc9bd4
     optimizer/strategy/index_scan_rule_test.cpp
     optimizer/strategy/insert_limit_in_exists_test.cpp
     optimizer/strategy/join_ordering_rule_test.cpp
