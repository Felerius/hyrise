#pragma once
<<<<<<< HEAD
=======

#include <vector>
>>>>>>> 99d2fe59

#include "../common.hpp"
#include "../storage/table.hpp"

namespace opossum {

class abstract_operator {
public:
    abstract_operator(const std::shared_ptr<abstract_operator> left = nullptr, const std::shared_ptr<abstract_operator> right = nullptr);
    abstract_operator(abstract_operator const&) = delete;
    abstract_operator(abstract_operator&&) = default;

    virtual void execute() = 0;
    virtual std::shared_ptr<table> get_output() const = 0;

protected:
    virtual const std::string get_name() const = 0;
    virtual short get_num_in_tables() const = 0;
    virtual short get_num_out_tables() const = 0;

    const std::shared_ptr<table> _input_left, _input_right;
};

class abstract_operator_impl {
public:
    virtual void execute() = 0;
    virtual std::shared_ptr<table> get_output() const = 0;
};

}<|MERGE_RESOLUTION|>--- conflicted
+++ resolved
@@ -1,12 +1,9 @@
 #pragma once
-<<<<<<< HEAD
-=======
-
-#include <vector>
->>>>>>> 99d2fe59
 
 #include "../common.hpp"
 #include "../storage/table.hpp"
+
+#include <vector>
 
 namespace opossum {
 
