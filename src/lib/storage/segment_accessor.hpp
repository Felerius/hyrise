--- conflicted
+++ resolved
@@ -53,58 +53,6 @@
   const SegmentType& _segment;
 };
 
-<<<<<<< HEAD
-template<typename T>
-class ValueSegmentAccessor : public AbstractSegmentAccessor<T> {
- public:
-  explicit ValueSegmentAccessor(const ValueSegment<T>& segment) : AbstractSegmentAccessor<T>{}, _segment{segment} {}
-
-  const std::optional<T> access(ChunkOffset offset) const final { return _segment.get_typed_value(offset); }
-
-  const void *get_void_ptr(ChunkOffset offset) const final {
-    if (_segment.is_null(offset)) {
-      return nullptr;
-    }
-
-    return &(_segment.values()[offset]);
-  }
-
- protected:
-  const ValueSegment<T>& _segment;
-};
-
-template<typename T>
-class DictionarySegmentAccessor : public AbstractSegmentAccessor<T> {
- public:
-  explicit DictionarySegmentAccessor(const DictionarySegment<T>& segment)
-      : AbstractSegmentAccessor<T>{}, _segment{segment}, _dictionary{segment.dictionary()},
-        _decompressor{segment.attribute_vector()->create_base_decompressor()} {
-  }
-
-  const std::optional<T> access(ChunkOffset offset) const final { return _segment.get_typed_value(offset); }
-
-  const void *get_void_ptr(ChunkOffset offset) const final {
-    const auto value_id = _decompressor->get(offset);
-    if (value_id == NULL_VALUE_ID) {
-      return nullptr;
-    }
-    return &((*_dictionary)[value_id]);
-  }
-
- protected:
-  const DictionarySegment<T>& _segment;
-  const std::shared_ptr<const pmr_vector<T>> _dictionary;
-  const std::unique_ptr<BaseVectorDecompressor> _decompressor;
-};
-
-template<typename T>
-std::unique_ptr<AbstractSegmentAccessor<T>> create_segment_accessor(const std::shared_ptr<const BaseSegment>& segment);
-
-template<typename T>
-std::unique_ptr<BaseSegmentAccessor> create_base_segment_accessor(const std::shared_ptr<const BaseSegment>& segment);
-
-=======
->>>>>>> dba8e1f9
 /**
  * For ReferenceSegments, we don't use the SegmentAccessor but either the MultipleChunkReferenceSegmentAccessor or the.
  * SingleChunkReferenceSegmentAccessor. The first one is generally applicable. For each offset that is accessed, a new
@@ -142,23 +90,6 @@
   }
 
   const std::optional<T> access(ChunkOffset offset) const final {
-<<<<<<< HEAD
-    const auto& row_id = (*_segment.pos_list())[offset];
-    if (row_id.is_null()) {
-      return std::nullopt;
-    }
-    const auto& accessor = _accessors[row_id.chunk_id];
-    return accessor->access(row_id.chunk_offset);
-  }
-
-  const void* get_void_ptr(ChunkOffset offset) const final {
-    const auto& row_id = (*_segment.pos_list())[offset];
-    if (row_id.is_null()) {
-      return nullptr;
-    }
-    const auto& accessor = _accessors[row_id.chunk_id];
-    return accessor->get_void_ptr(row_id.chunk_offset);
-=======
     const auto& referenced_row_id = (*_segment.pos_list())[offset];
     if (referenced_row_id.is_null()) return std::nullopt;
 
@@ -170,7 +101,6 @@
     const auto accessor =
         create_segment_accessor<T>(table->get_chunk(referenced_chunk_id)->get_segment(referenced_column_id));
     return accessor->access(referenced_chunk_offset);
->>>>>>> dba8e1f9
   }
 
  protected:
@@ -213,40 +143,4 @@
   const ChunkID _chunk_id;
   const std::unique_ptr<AbstractSegmentAccessor<T>> _accessor;
 };
-
-<<<<<<< HEAD
-/**
- * Utility method to create a SegmentAccessor for a given BaseSegment.
- */
-template<typename T>
-std::unique_ptr<AbstractSegmentAccessor<T>> create_segment_accessor(const std::shared_ptr<const BaseSegment>& segment) {
-  std::unique_ptr<AbstractSegmentAccessor<T>> accessor;
-  resolve_segment_type<T>(*segment, [&](const auto& typed_segment) {
-    using SegmentType = std::decay_t<decltype(typed_segment)>;
-    if constexpr (std::is_same_v<SegmentType, ReferenceSegment>) {
-      if (typed_segment.pos_list()->references_single_chunk() && typed_segment.pos_list()->size() > 0) {
-        accessor = std::make_unique<SingleChunkReferenceSegmentAccessor<T>>(typed_segment);
-      } else {
-        accessor = std::make_unique<MultipleChunkReferenceSegmentAccessor<T>>(typed_segment);
-      }
-    } else if constexpr (std::is_same_v<SegmentType, ValueSegment<T>>) {
-      accessor = std::make_unique<ValueSegmentAccessor<T>>(typed_segment);
-    } else if constexpr (std::is_same_v<SegmentType, DictionarySegment<T>>) {
-      accessor = std::make_unique<DictionarySegmentAccessor<T>>(typed_segment);
-    } else {
-      accessor = std::make_unique<SegmentAccessor<T, SegmentType>>(typed_segment);
-    }
-  });
-  return accessor;
-}
-
-template<typename T>
-std::unique_ptr<BaseSegmentAccessor> create_base_segment_accessor(const std::shared_ptr<const BaseSegment>& segment) {
-  // const auto typed_segment_accessor = create_segment_accessor<T>(segment);
-  // return std::unique_ptr<BaseSegmentAccessor> {static_cast<BaseSegmentAccessor*>(typed_segment_accessor.release())};
-  return create_segment_accessor<T>(segment);
-}
-
-=======
->>>>>>> dba8e1f9
 }  // namespace opossum