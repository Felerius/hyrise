#pragma once

#include <map>
#include <memory>
#include <utility>
#include <vector>

#include "storage/reference_segment.hpp"
#include "storage/segment_accessor.hpp"
#include "storage/segment_iterables.hpp"

namespace opossum {

template <typename T>
class ReferenceSegmentIterable : public SegmentIterable<ReferenceSegmentIterable<T>> {
 public:
  using ValueType = T;

  explicit ReferenceSegmentIterable(const ReferenceSegment& segment) : _segment{segment} {}

  template <typename Functor>
  void _on_with_iterators(const Functor& functor) const {
    const auto referenced_table = _segment.referenced_table();
    const auto referenced_column_id = _segment.referenced_column_id();

    const auto& pos_list = *_segment.pos_list();

    const auto begin_it = pos_list.begin();
    const auto end_it = pos_list.end();

    // If we are guaranteed that the reference segment refers to a single non-NULL chunk, we can do some optimizations.
    // For example, we can use a single, non-virtual segment accessor instead of having to keep multiple and using
    // virtual method calls. If begin_it is NULL, chunk_id will be INVALID_CHUNK_ID. Therefore, we skip this case.

    if (pos_list.references_single_chunk() && pos_list.size() > 0 && !begin_it->is_null()) {
      auto referenced_segment = referenced_table->get_chunk(begin_it->chunk_id)->get_segment(referenced_column_id);
      resolve_segment_type<T>(*referenced_segment, [&](const auto& typed_segment) {
        using SegmentType = std::decay_t<decltype(typed_segment)>;

        if constexpr (!std::is_same_v<SegmentType, ReferenceSegment>) {
          auto accessor = std::make_shared<SegmentAccessor<T, SegmentType>>(typed_segment);

          auto begin = SingleChunkIterator<SegmentAccessor<T, SegmentType>>{accessor, begin_it, begin_it};
          auto end = SingleChunkIterator<SegmentAccessor<T, SegmentType>>{accessor, begin_it, end_it};

          functor(begin, end);
        } else {
          Fail("Found ReferenceSegment pointing to ReferenceSegment");
        }
      });
    } else {
      using Accessors = std::vector<std::shared_ptr<BaseSegmentAccessor<T>>>;

      auto accessors = std::make_shared<Accessors>(referenced_table->chunk_count());

      auto begin = MultipleChunkIterator{referenced_table, referenced_column_id, accessors, begin_it, begin_it};
      auto end = MultipleChunkIterator{referenced_table, referenced_column_id, accessors, begin_it, end_it};

      functor(begin, end);
    }
  }

  size_t _on_size() const { return _segment.size(); }

 private:
  const ReferenceSegment& _segment;

 private:
  // The iterator for cases where we iterate over a single referenced chunk
  template <typename Accessor>
  class SingleChunkIterator : public BaseSegmentIterator<SingleChunkIterator<Accessor>, SegmentPosition<T>> {
   public:
    using ValueType = T;
    using IterableType = ReferenceSegmentIterable<T>;
    using PosListIterator = PosList::const_iterator;

   public:
    explicit SingleChunkIterator(const std::shared_ptr<Accessor>& accessor, const PosListIterator& begin_pos_list_it,
                                 const PosListIterator& pos_list_it)
        : _begin_pos_list_it{begin_pos_list_it}, _pos_list_it{pos_list_it}, _accessor{accessor} {}

   private:
    friend class boost::iterator_core_access;  // grants the boost::iterator_facade access to the private interface

    void increment() { ++_pos_list_it; }

    void decrement() { --_pos_list_it; }

    void advance(std::ptrdiff_t n) { _pos_list_it += n; }

    bool equal(const SingleChunkIterator& other) const { return _pos_list_it == other._pos_list_it; }

    std::ptrdiff_t distance_to(const SingleChunkIterator& other) const { return other._pos_list_it - _pos_list_it; }

    SegmentPosition<T> dereference() const {
      const auto pos_list_offset = static_cast<ChunkOffset>(std::distance(_begin_pos_list_it, _pos_list_it));

      if (_pos_list_it->is_null()) return SegmentPosition<T>{T{}, true, pos_list_offset};

      const auto& chunk_offset = _pos_list_it->chunk_offset;

      const auto typed_value = _accessor->access(chunk_offset);

      if (typed_value) {
        return SegmentPosition<T>{std::move(*typed_value), false, pos_list_offset};
      } else {
        return SegmentPosition<T>{T{}, true, pos_list_offset};
      }
    }

   private:
    PosListIterator _begin_pos_list_it;
    PosListIterator _pos_list_it;
    std::shared_ptr<Accessor> _accessor;
  };

  // The iterator for cases where we potentially iterate over multiple referenced chunks
  class MultipleChunkIterator : public BaseSegmentIterator<MultipleChunkIterator, SegmentPosition<T>> {
   public:
    using ValueType = T;
    using IterableType = ReferenceSegmentIterable<T>;
    using PosListIterator = PosList::const_iterator;

   public:
    explicit MultipleChunkIterator(
        const std::shared_ptr<const Table>& referenced_table, const ColumnID referenced_column_id,
        const std::shared_ptr<std::vector<std::shared_ptr<BaseSegmentAccessor<T>>>>& accessors,
        const PosListIterator& begin_pos_list_it, const PosListIterator& pos_list_it)
        : _referenced_table{referenced_table},
          _referenced_column_id{referenced_column_id},
          _begin_pos_list_it{begin_pos_list_it},
          _pos_list_it{pos_list_it},
          _accessors{accessors} {}

   private:
    friend class boost::iterator_core_access;  // grants the boost::iterator_facade access to the private interface

    void increment() { ++_pos_list_it; }

    void decrement() { --_pos_list_it; }

    void advance(std::ptrdiff_t n) { _pos_list_it += n; }

    bool equal(const MultipleChunkIterator& other) const { return _pos_list_it == other._pos_list_it; }

    std::ptrdiff_t distance_to(const MultipleChunkIterator& other) const { return other._pos_list_it - _pos_list_it; }

    // TODO(anyone): benchmark if using two maps instead doing the dynamic cast every time really is faster.
    SegmentPosition<T> dereference() const {
      const auto pos_list_offset = static_cast<ChunkOffset>(std::distance(_begin_pos_list_it, _pos_list_it));

      if (_pos_list_it->is_null()) return SegmentPosition<T>{T{}, true, pos_list_offset};

      const auto chunk_id = _pos_list_it->chunk_id;
      const auto& chunk_offset = _pos_list_it->chunk_offset;

      if (!(*_accessors)[chunk_id]) {
        _create_accessor(chunk_id);
      }
      const auto typed_value = (*_accessors)[chunk_id]->access(chunk_offset);

      if (typed_value) {
        return SegmentPosition<T>{std::move(*typed_value), false, pos_list_offset};
      } else {
        return SegmentPosition<T>{T{}, true, pos_list_offset};
      }
    }

    void _create_accessor(const ChunkID chunk_id) const {
      auto segment = _referenced_table->get_chunk(chunk_id)->get_segment(_referenced_column_id);
      auto accessor = std::move(create_segment_accessor<T>(segment));
      (*_accessors)[chunk_id] = std::move(accessor);
    }

   private:
    std::shared_ptr<const Table> _referenced_table;
    ColumnID _referenced_column_id;

    PosListIterator _begin_pos_list_it;
    PosListIterator _pos_list_it;

<<<<<<< HEAD
    mutable std::vector<std::shared_ptr<AbstractSegmentAccessor<T>>> _accessors;
=======
    // PointAccessIterators share vector with one Accessor per Chunk
    std::shared_ptr<std::vector<std::shared_ptr<BaseSegmentAccessor<T>>>> _accessors;
>>>>>>> c299f63b
  };
};

}  // namespace opossum<|MERGE_RESOLUTION|>--- conflicted
+++ resolved
@@ -179,12 +179,8 @@
     PosListIterator _begin_pos_list_it;
     PosListIterator _pos_list_it;
 
-<<<<<<< HEAD
-    mutable std::vector<std::shared_ptr<AbstractSegmentAccessor<T>>> _accessors;
-=======
     // PointAccessIterators share vector with one Accessor per Chunk
     std::shared_ptr<std::vector<std::shared_ptr<BaseSegmentAccessor<T>>>> _accessors;
->>>>>>> c299f63b
   };
 };
 
