--- conflicted
+++ resolved
@@ -1,11 +1,7 @@
 #!lua
 
 -- Install pre-commit hook for linting if not installed yet or outdated
-<<<<<<< HEAD
-if os.execute("test -x .git/hooks/pre-commit") ~= 0 or os.execute("md5 .git/hooks/pre-commit") ~= "cb1e4086756ddacb54ec87f775abd82b" then
-=======
 if os.execute("test -x .git/hooks/pre-commit") ~= 0 or os.execute("md5 -q .git/hooks/pre-commit | grep cb1e4086756ddacb54ec87f775abd82b >/dev/null 2>/dev/null") ~= 0 then
->>>>>>> 8ac5cd47
   os.execute("touch .git/hooks/pre-commit")
   os.execute("echo '#!/bin/sh\necho \"Linting all code, this may take a while...\"\n\nfind src -iname *.cpp -o -iname *.hpp | while read line;\ndo\n    if ! python cpplint.py --verbose=0 --extensions=hpp,cpp --counting=detailed --filter=-legal/copyright --linelength=120 $line >/dev/null 2>/dev/null\n    then\n        echo \"ERROR: Linting error occured. Execute \\\"premake4 lint\\\" for details!\n(What kind of ***** would consider a commit without linting?)\"\n        exit 1\n    fi\ndone\n\nif [ $? != 0 ]\nthen\n    exit 1\nfi\n\necho \"Success, no linting errors found!\"\n\necho \"Testing the Opossum, grrrrr...\"\nmake TestOpossum -j >/dev/null 2>/dev/null\nif ! ./build/TestOpossum >/dev/null 2>/dev/null\nthen\n    echo \"ERROR: Testing error occured. Execute \\\"premake4 test\\\" for details!\n(What kind of ***** would consider a commit without testing?)\"\n    exit 1\nfi\n\necho \"Success, no testing errors found!\"' > .git/hooks/pre-commit")
   os.execute("chmod +x .git/hooks/pre-commit")
